--- conflicted
+++ resolved
@@ -4,10 +4,7 @@
   push:
     tags:
       - "v*"
-<<<<<<< HEAD
-=======
 
->>>>>>> 7df3f3e2
 
 jobs:
   build:
@@ -53,9 +50,6 @@
         path: dist/
     - name: Publish distribution to PyPI
       uses: pypa/gh-action-pypi-publish@release/v1
-      with:
-        user: __token__
-        password: ${{ secrets.PYPI_API_TOKEN }}
 
   github-release:
     name: >-
