from typing import TypeVar, Generic, Iterable, Iterator, Callable, Generator, Union, overload

T = TypeVar('T')
K = TypeVar('K')
SupportsLessThan = TypeVar("SupportsLessThan")


class Lazy(Generic[T]):
    """
    Object representing lazy evaluation of called methods.

    Warning:
    -------
    -------

    Calling any method consumes the current Lazy object. Using the same object
    again may cause errors due to the draining of the generator.

    Example:
    -------
    >>> qlist = QList([1, 2, 3, 4])
    >>> filtered = qlist.filter(lambda x: x < 3)
    >>> mapped_str = filtered.map(str)
    >>> mapped_float = filtered.map(float)
    >>> print(mapped_float.qlist())  # prints [1.0, 2.0]
    >>> print(mapped_str.qlist())    # prints []
    """
    def __init__(self, gen: Iterable[T]):
        """
        Args:
            gen (Iterable[T]): generator used to yield values on collecting items.
        """
        self.gen = gen

    def __repr__(self) -> str:
        return f'Lazy({self.gen})'

    def list(self) -> list[T]:
        """
        Evaluates the Lazy object into list.

        Returns: list[T]
        """
        return [elem for elem in self.gen]

    def qlist(self):
        """
        Evaluates the Lazy object into QList.

        Returns: QList[T]
        """
        return QList(elem for elem in self.gen)

    def filter(self, pred: Callable[[T], bool]):
        """
        Returns a Lazy object containing all values from this Lazy object for which
        the predicate holds true.

        Args:
            pred: function (T) -> bool

        Returns: Lazy[T]
        """
        def inner():
            for elem in self.gen:
                if pred(elem):
                    yield elem
        return Lazy(inner())

    def map(self, mapper: Callable[[T], K]):
        """
        Returns a Lazy object containing all values from this Lazy object with
        the mapping function applied on them.

        Args:
            mapper: function: (T) -> K

        Returns: Lazy[K]
        """
        def inner():
            for elem in self.gen:
                yield mapper(elem)
        return Lazy(inner())

    def fold(self, operation: Callable[[K, T], K], init: K) -> K:
        """
        Given the combination operator reduces the Lazy object by processing
        its constituent parts, building up the final value.

        **Other names:** fold_left, reduce, accumulate, aggregate

        Args:
            operation: function: (K, T) -> K. Given the initial value `init` applies the
                given combination operator on each element yielded by the Lazy object,
                treating the result as a first argument in the next step.
            init: initial value for the combination operator.

        Returns: K

        Examples
        --------
        >>> s = QList([1, 2, 3]).map(float).fold(lambda acc, x: acc + x, 0.0)
        6.0
        """
        acc = init
        for elem in self.gen:
            acc = operation(acc, elem)
        return acc

    def foreach(self, action: Callable[[T], None]):
        """
        Applies the given function to each of yielded elements.

        Args:
            action: function (T) -> None

        Returns: None
        """
        for elem in self.gen:
            action(elem)

    def flatmap(self, mapper: Callable[[T], Iterable[K]]):
        """
        Applies the mapper function to each of the yielded elements and flattens the results.

        Args:
            mapper: function (T) -> Lazy[K]

        Returns: Lazy[K]

        Examples:
        --------
        >>> QList([1, 2]).map(str).flatmap(lambda x: [x, x]).qlist()
        ['1', '1', '2', '2']
        """
        def inner():
            for elem in self.gen:
                yield from mapper(elem)
        return Lazy(inner())

    def zip(self, other: Iterable[K]) -> "Lazy[tuple[T, K]]":
        """
        Combines this Lazy object with the given Iterable elementwise as tuples.
         The returned Lazy objects yields at most the number of elements of
         the shorter sequence (Lazy or Iterable).

        Args:
            other: iterable to zip with this QList.

        Returns: Lazy[tuple[T, K]]
        """
        return Lazy(zip(self.gen, other))

    def collect(self):
        """
        Same as calling qlist()

        Returns: QList[T]

        """
        return QList(x for x in self.gen)

    def __iter__(self):
        return iter(self.gen)

    def skip(self, n: int) -> "Lazy[T]":
        """
        Skips n first elements of the Lazy object.
        Args:
            n: int - numbers of elements to skip. Should be non-negative

        Returns: Lazy[T]

        Examples:
        --------
        >>> Lazy(range(10)).skip(2).collect()
        [2, 3, 4, 5, 6, 7, 8, 9]
        """
        def inner():
            for i, elem in enumerate(self.gen):
                if i >= n:
                    yield elem
        return Lazy(inner())

    def take(self, n: int) -> "Lazy[T]":
        """
        Takes n first elements of the Lazy object.
        Args:
            n: int - numbers of elements to skip. Should be non-negative

        Returns: Lazy[T]

        Examples:
        --------
        >>> Lazy(range(10)).take(2).collect()
        [0, 1]
        """
        def inner():
            for i, elem in enumerate(self.gen):
                if i >= n:
                    return None
                yield elem
        return Lazy(inner())


class QList(list):

    @overload
    def __getitem__(self, item: slice) -> "QList[T]":
        ...

    @overload
    def __getitem__(self, item: int) -> T:
        ...

    def __getitem__(self, item) -> T:
        if isinstance(item, slice):
            return QList(super().__getitem__(item))
        return super().__getitem__(item)

    def slice(self, s: slice) -> Lazy[T]:
        """
        Calling this method with `slice(3)` works similarly to
        `list[:3]` but is lazy evaluated.

        Args:
            s: slice object

        Returns: Lazy[T]
        """
        assert isinstance(s, slice), f"slice method argument must be a slice object. Got {type(s)}."

        def inner():
            for elem in self[s]:
                yield elem
        return Lazy(inner())

    def list(self) -> list[T]:
        """
        Changes QList into list.

        Returns: list[T]
        """
        return list(self)

    def filter(self, pred: Callable[[T], bool]) -> Lazy[T]:
        """
        Returns a Lazy object containing all values from the QList for which
        the predicate holds true.

        Args:
             pred: function (T) -> bool
        Returns: Lazy[T]
        """
        def inner():
            for elem in self:
                if pred(elem):
                    yield elem
        return Lazy(inner())

    def map(self, mapper: Callable[[T], K]) -> Lazy[K]:
        """
        Returns a Lazy object containing all values from QList with
        the mapping function applied on them.

        Args:
            mapper: function: (T) -> K

        Returns: Lazy[K]
        """
        def inner():
            for elem in self:
                yield mapper(elem)
        return Lazy(inner())

    def foreach(self, action: Callable[[T], None]):
        """
        Applies the given function to each of the QList elements.

        Args:
            action: function (T) -> None

        Returns: None
        """
        for elem in self:
            action(elem)

    def fold(self, operation: Callable[[K, T], K], init: K) -> K:
        """
        Given the combination operator reduces the QList by processing
        its values, building up the final value.

        **Other names:** fold_left, reduce, accumulate, aggregate

        Args:
            operation: function: (K, T) -> K
                Given the initial value `init` applies the
                given combination operator on each element of the QList,
                treating the result as a first argument in the next step.
            init: initial value for the combination operator.

        Returns: K

        Examples
        --------
        >>> s = QList([1, 2, 3]).fold(lambda acc, x: acc + x, 0)
        6
        """
        acc = init
        for elem in self:
            acc = operation(acc, elem)
        return acc

    def fold_right(self, operation: Callable[[K, T], K], init: K) -> K:
        """
        Given the combination operator reduces the QList by processing
        its values, building up the final value.

        Args:
            operation: function: (K, T) -> K
                Given the initial value `init` applies the
                given combination operator on each element of the QList, starting from the
                last element, treating the result as a first argument in the next step.
            init: initial value for the combination operator.

        Returns: K

        Examples
        --------
        >>> s = QList([1, 2, 3]).fold(lambda acc, x: acc + x, 0)
        6
        """
        acc = init
        for elem in self[::-1]:
            acc = operation(acc, elem)
        return acc

    def len(self) -> int:
        """
        Returns the len of the QList

        (time complexity: O(1))

        Returns: int
        """
        return len(self)

    def flatmap(self, mapper: Callable[[T], Iterable[K]]) -> Lazy[K]:
        """
        Applies the mapper function to each element of the QList and flattens the results.

        Args:
            mapper: function (T) -> Lazy[K]

        Returns: Lazy[K]

        Examples:
        --------
        >>> QList([1, 2]).flatmap(lambda x: [x, x]).qlist()
        [1, 1, 2, 2]
        """
        def inner():
            for elem in self:
                yield from mapper(elem)
        return Lazy(inner())

    def zip(self, other: Iterable[K]) -> Lazy[tuple[T, K]]:
        """
        Combines this QList with the given Iterable elementwise as tuples.
         The returned Lazy objects yields at most the number of elements of
         the shorter sequence (self or Iterable).

        Args:
            other: iterable to zip with this QList.

        Returns: Lazy[tuple[T, K]]
        """
        return Lazy(zip(self, other))

    def sorted(self, key: Callable[[T], SupportsLessThan] = lambda x: x, reverse: bool = False) -> "QList[T]":
        """
        Returns a new QList containing all items from the original list in ascending order.

        A custom key function can be supplied to customize the sort order, and the reverse
        flag can be set to request the result in descending order.

        Args:
            key: function (T) -> SupportsLessThan. Defaults to identity function (x: T) -> x
            reverse: if set to True sorts values in descending order. Defaults to False

        Returns: QList[T]
        """
        return QList(sorted(self, key=key, reverse=reverse))

<<<<<<< HEAD
    def skip(self, n: int) -> Lazy[T]:
        """
        Skips n first elements of the QList.
        Args:
            n: int - numbers of elements to skip. Should be non-negative

        Returns: Lazy[T]

        Examples:
        --------
        >>> QList(range(10)).skip(2).collect()
        [2, 3, 4, 5, 6, 7, 8, 9]
        """
        def inner():
            for i, elem in enumerate(self):
                if i >= n:
                    yield elem
        return Lazy(inner())

    def take(self, n: int) -> Lazy[T]:
        """
        Takes n first elements of the QList.
        Args:
            n: int - numbers of elements to take. Should be non-negative

        Returns: Lazy[T]

        Examples:
        --------
        >>> QList(range(10)).take(2).collect()
        [0, 1]
        """
        def inner():
            for i, elem in enumerate(self):
                if i >= n:
                    return None
                yield elem
        return Lazy(inner())


if __name__ == '__main__':
    xs = QList(range(10)).skip(2).collect()
    print(xs)

=======

if __name__ == '__main__':
    (
        QList(x for x in range(100))
        [::-1]
        .slice(slice(20, 80))
        .zip([True] * 30 + [False] * 30)
        .map(lambda x: x[0] / 2 if x[1] else float(x[0]))
        .filter(lambda x: x > 46)
        .flatmap(lambda x: [x + 0j, x + 1j])
        .foreach(print)
    )
>>>>>>> 7a0905b9
<|MERGE_RESOLUTION|>--- conflicted
+++ resolved
@@ -392,7 +392,6 @@
         """
         return QList(sorted(self, key=key, reverse=reverse))
 
-<<<<<<< HEAD
     def skip(self, n: int) -> Lazy[T]:
         """
         Skips n first elements of the QList.
@@ -432,12 +431,6 @@
                 yield elem
         return Lazy(inner())
 
-
-if __name__ == '__main__':
-    xs = QList(range(10)).skip(2).collect()
-    print(xs)
-
-=======
 
 if __name__ == '__main__':
     (
@@ -450,4 +443,3 @@
         .flatmap(lambda x: [x + 0j, x + 1j])
         .foreach(print)
     )
->>>>>>> 7a0905b9
